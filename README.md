--- conflicted
+++ resolved
@@ -917,14 +917,9 @@
 ### Filter Mode Support Table
 Note that not all reporters provide full support for filter mode due to API limitation.
 e.g. `github-pr-review` reporter uses [GitHub Review
-<<<<<<< HEAD
-API](https://developer.github.com/v3/pulls/reviews/) but it doesn't support posting comments outside diff (`diff_context`),
-so reviewdog will use [Check annotation](https://developer.github.com/v3/checks/runs/) as fallback to post those comments [1]. 
-=======
 API](https://docs.github.com/en/rest/pulls/reviews) and [GitHub Review
-Comment API](https://docs.github.com/en/rest/pulls/comments) but these APIs don't support posting comment outside diff file,
+Comment API](https://docs.github.com/en/rest/pulls/comments) but these APIs don't support posting comments outside diff file,
 so reviewdog will use [Check annotation](https://docs.github.com/en/rest/checks/runs) as fallback to post those comments [1]. 
->>>>>>> e8934e36
 
 | `-reporter` \ `-filter-mode` | `added` | `diff_context` | `file`                  | `nofilter` |
 | ---------------------------- | ------- | -------------- | ----------------------- | ---------- |
@@ -937,15 +932,9 @@
 | **`gerrit-change-review`**   | OK      | OK? [3]        | OK? [3]                 | Partially Supported? [2][3] |
 | **`bitbucket-code-report`**  | NO [4]  | NO [4]         | NO [4]                  | OK |
 
-<<<<<<< HEAD
-- [1] Report results that are outside diff contexts with Check annotation as a fallback if it's running in GitHub actions instead of Review API (comments). All results will be reported to the console as well.
-- [2] Report results that are outside the diff file to the console.
+- [1] Report results that are outside the diff file with Check annotation as fallback if it's running in GitHub actions instead of Review API (comments). All results will be reported to console as well.
+- [2] Report results that are outside the diff file to console.
 - [3] It should work, but not been verified yet.
-=======
-- [1] Report results which is outside diff file with Check annotation as fallback if it's running in GitHub actions instead of Review API (comments). All results will be reported to console as well.
-- [2] Report results which is outside diff file to console.
-- [3] It should work, but not verified yet.
->>>>>>> e8934e36
 - [4] Not implemented at the moment
 
 ## Debugging
