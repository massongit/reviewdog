# Changelog
All notable changes to this project will be documented in this file.

The format is based on [Keep a Changelog](https://keepachangelog.com/en/1.0.0/),
and this project adheres to [Semantic Versioning](https://semver.org/spec/v2.0.0.html).

## [Unreleased]

### :sparkles: Release Note <!-- optional -->

### :rocket: Enhancements
<<<<<<< HEAD
- [#1804](https://github.com/reviewdog/reviewdog/pull/1804) Support deleting
  outdated comments in github-pr-review reporter. Note that it won't delete
  comments if there is a reply considering there can be a meaningful
  discussion.
=======
- [#1806](https://github.com/reviewdog/reviewdog/pull/1806) Add -reporter=rdjson/rdjsonl which outputs rdjson/rdjsonl format to stdout. It also changes the default behavior of -diff and -filter-mode for local reporters. If -filter-mode is not provided (-filter-mode=default) and -diff flag is not provided, reviewdog automatically set -filter-mode=nofilter.
>>>>>>> af308b76

### :bug: Fixes
- ...

### :rotating_light: Breaking changes
- ...

## [v0.18.1] - 2024-06-22

### :bug: Fixes
- [#1792](https://github.com/reviewdog/reviewdog/pull/1792) Introduce `__reviewdog__` HTML comment metadata and fingerprint for identifying existing posted comments for `github-pr-review` reporter. This resolve duplicated comments issue with related location feature.

## [v0.18.0] - 2024-06-17

### :sparkles: Release Note

This release supports related locations for`github-pr-review` reporter.
You can pass `related_locations` with `rdjson` / `rdjsonl` and `sarif` format.

![related locations support](https://github.com/reviewdog/reviewdog/assets/3797062/55c29d26-d163-4758-846d-5b3473323366)

### :rocket: Enhancements
- [#1770](https://github.com/reviewdog/reviewdog/pull/1770) Add related locations support for `github-pr-review` reporter

## [v0.17.5] - 2024-06-01

### :bug: Fixes
- [#1722](https://github.com/reviewdog/reviewdog/pull/1722) Add a fallback to `git diff` command to get diff for `github-check` / `github-pr-check` reporters with GitHub Actions (in other words, when not in DogHouse server).

## [v0.17.4] - 2024-04-19

### :bug: Fixes
- [#1714](https://github.com/reviewdog/reviewdog/pull/1714) Use GitHub API to get a merge base commit and add `git fetch` command to get merge base and head commits

## [v0.17.3] - 2024-04-14

### :bug: Fixes
- [#1697](https://github.com/reviewdog/reviewdog/pull/1697) Add a fallback to `git diff` command to get diff of a GitHub pull request

## [v0.17.2] - 2024-03-11

### :bug: Fixes
- [#933](https://github.com/reviewdog/reviewdog/issues/933) Fix go vet errorformat

## [v0.17.1] - 2024-02-08

### :bug: Fixes
- [#1651](https://github.com/reviewdog/reviewdog/pull/1651) Revert #1576: Support `--filter-mode=file` in `github-pr-review`. Reasons: [#1645](https://github.com/reviewdog/reviewdog/pull/1645)
- [#1653](https://github.com/reviewdog/reviewdog/pull/1653) fix: SARIF parser: parse with no region result. fix originalOutput field
- [#1657](https://github.com/reviewdog/reviewdog/pull/1657) Fix sending incorrect line numbers to BitBucket Server Code Insight API. (fixes #1652)

## [v0.17.0] - 2024-01-22

### :rocket: Enhancements
- [#1623](https://github.com/reviewdog/reviewdog/pull/1623) Add reporter for GitHub PR annotations `github-pr-annotations`

## [v0.16.0] - 2023-12-17

### :rocket: Enhancements
- [#1573](https://github.com/reviewdog/reviewdog/pull/1573) Add filter tests for file/nofilter mode
- [#1576](https://github.com/reviewdog/reviewdog/pull/1576) Support `--filter-mode=file` in `github-pr-review`
- [#1596](https://github.com/reviewdog/reviewdog/pull/1596) Use `CI_MERGE_REQUEST_DIFF_BASE_SHA` envvar if available in `gitlab-mr-discussion`
- [#1521](https://github.com/reviewdog/reviewdog/pull/1521) strict check of pr-review write permission
- [#1617](https://github.com/reviewdog/reviewdog/pull/1617) Add reporter to Gitea PR review comments `gitea-pr-review`

---

## [v0.15.0] - 2023-09-02

### :rocket: Enhancements
- [#1554](https://github.com/reviewdog/reviewdog/pull/1554) Add SARIF format input support.

---

## [v0.14.2] - 2023-06-17

### :rocket: Enhancements
- [#1170](https://github.com/reviewdog/reviewdog/pull/1170) Calculate check conclusion from annotations
- [#1433](https://github.com/reviewdog/reviewdog/pull/1433) Add path link support for GitHub Enterprise
- [#1447](https://github.com/reviewdog/reviewdog/pull/1447) Support determining build info on more GitHub Actions events

### :bug: Fixes
- [#967](https://github.com/reviewdog/reviewdog/pull/967) Fix parsing long lines in diffs #967
- [#1426](https://github.com/reviewdog/reviewdog/pull/1426) Remove default error level

---

## [v0.14.1] - 2022-04-21

### :rocket: Enhancements
- [#1160](https://github.com/reviewdog/reviewdog/pull/1160) Remove needless git command dependency by GitRelWorkdir func

### :bug: Fixes
- [#1125](https://github.com/reviewdog/reviewdog/pull/1125) Allow BITBUCKET_SERVER_URL to have subpath

---

## [v0.14.0] - 2022-02-11

### :rocket: Enhancements
- [#1118](https://github.com/reviewdog/reviewdog/pull/1118) Support end_lnum (%e) and end_col (%k) errorformat

---

## [v0.13.1] - 2021-12-28

### :rocket: Enhancements
- [#1012](https://github.com/reviewdog/reviewdog/pull/1012) Use GitLab suggestions in merge request comments

### :bug: Fixes
- [#1014](https://github.com/reviewdog/reviewdog/pull/1014) Fix incorrect detection of the `GITHUB_TOKEN` permissions. fixes [#1010](https://github.com/reviewdog/reviewdog/issues/1010)
- [#1017](https://github.com/reviewdog/reviewdog/pull/1017) Fix suggestions that include fenced code blocks. fixes [#999](https://github.com/reviewdog/reviewdog/issues/999)
- [#1084](https://github.com/reviewdog/reviewdog/pull/1084) Fix DEPRECATED to Deprecated

---

## [v0.13.0] - 2021-07-22

### :rocket: Enhancements
- [#996](https://github.com/reviewdog/reviewdog/pull/996) Added support for Bitbucket Pipes executed within Pipelines.
- [#997](https://github.com/reviewdog/reviewdog/pull/997) Added support for Bitbucket Server to `bitbucket-code-report` reporter

---

## [v0.12.0] - 2021-06-26

### :rocket: Enhancements
- [#888](https://github.com/reviewdog/reviewdog/pull/888) Allow GitHub PR reporting for a forked repository iff it's triggered by `pull_request_target`
- [#976](https://github.com/reviewdog/reviewdog/pull/976) Treat `GITHUB_API_URL` environment variable as same as `GITHUB_API`, so users can use reviewdog in GitHub Actions in Enterprise Server without setting `GITHUB_API`

---

## [v0.11.0] - 2020-10-25

### :sparkles: Release Note
reviewdog v0.11 introduced [Reviewdog Diagnostic Format (RDFormat)](./README.md#reviewdog-diagnostic-format-rdformat)
as generic machine-readable diagnostic format and it unlocks new rich features like code suggestions.

### :rocket: Enhancements
- [#629](https://github.com/reviewdog/reviewdog/pull/629) Introduced Reviewdog Diagnostic Format.
 - [#674](https://github.com/reviewdog/reviewdog/pull/674) [#703](https://github.com/reviewdog/reviewdog/pull/703) Support rdjsonl/rdjson as input format
 - [#680](https://github.com/reviewdog/reviewdog/pull/680) github-pr-review: Support multiline comments
 - [#675](https://github.com/reviewdog/reviewdog/pull/675) [#698](https://github.com/reviewdog/reviewdog/pull/698) github-pr-review: Support suggested changes
 - [#699](https://github.com/reviewdog/reviewdog/pull/699) Support diff input format (`-f=diff`). Useful for suggested changes.
 - [#700](https://github.com/reviewdog/reviewdog/pull/700) Support to show code(rule), code URL and severity in GitHub and GitLab reporters.
- [#678](https://github.com/reviewdog/reviewdog/issues/678) github-pr-review: Support Code Suggestions
  - Introduced [reviewdog/action-suggester](https://github.com/reviewdog/action-suggester) action.
- Introduced [reviewdog/action-setup](https://github.com/reviewdog/action-setup) GitHub Action which installs reviewdog easily including nightly release.
- [#769](https://github.com/reviewdog/reviewdog/pull/769) Integration with [Bitbucket Code Insights](https://support.atlassian.com/bitbucket-cloud/docs/code-insights/) and [Bitbucket Pipelines](https://bitbucket.org/product/ru/features/pipelines)

---

## [v0.10.2] - 2020-08-04

### :bug: Fixes
- [#709](https://github.com/reviewdog/reviewdog/pull/709) Check for GITHUB_ACTIONS instead of GITHUB_ACTION

---

## [v0.10.1] - 2020-06-30

### :rocket: Enhancements
- [#563](https://github.com/reviewdog/reviewdog/issues/563) Use `CI_API_V4_URL` environment variable when present.

### :bug: Fixes
- [#609](https://github.com/reviewdog/reviewdog/issues/609) reviewdog command will fail with unexpected tool's error for github-check/github-pr-check reporters as well. ([@haya14busa])
- [#603](https://github.com/reviewdog/reviewdog/issues/603) Fixed detection of Pull Requests from forked repo. ([@haya14busa])

---

## [v0.10.0] - 2020-05-07

### :sparkles: Release Note

With v0.10.0 release, now reviewdog can find issues outside diff by controlling
filtering behavior with `-filter-mode`. Also, you can ensure to check reported
results by exit 1 with `-fail-on-error`.

Example
```shell
$ cd subdir/ && reviewdog -filter-mode=file -fail-on-error -reporter=github-pr-review
```

### :rocket: Enhancements
- [#446](https://github.com/reviewdog/reviewdog/issues/446)
  Added `-fail-on-error` flag
  ([document](https://github.com/reviewdog/reviewdog/tree/e359505275143ec85e9b114fc1ab4a4e91d04fb5#exit-codes))
  and improved exit code handling. ([@DmitryLanda](https://github.com/DmitryLanda), [@haya14busa])
- [#187](https://github.com/reviewdog/reviewdog/issues/187)
  Added `-filter-mode` flag [`added`, `diff_context`, `file`, `nofilter`]
  ([document](https://github.com/reviewdog/reviewdog/tree/e359505275143ec85e9b114fc1ab4a4e91d04fb5#filter-mode))
  which controls how reviewdog filter results. ([@Le6ow5k1](https://github.com/Le6ow5k1), [@haya14busa])
- [#69](https://github.com/reviewdog/reviewdog/issues/69) Support gerrit! ([@staticmukesh](https://github.com/staticmukesh))
- [#548](https://github.com/reviewdog/reviewdog/issues/548) Introduced nightly release ([reviewdog/nightly](https://github.com/reviewdog/nightly)). ([@haya14busa])

### :bug: Fixes
- [#461](https://github.com/reviewdog/reviewdog/issues/461) All reporters now supports sub-directory run. ([@haya14busa])

### :rotating_light: Breaking changes
- `github-check` reporter won't report results outside diff by default now. You
  need to use `-filter-mode=nofilter` to keep the same behavior.

---

See https://github.com/reviewdog/reviewdog/releases for older release note.

[Unreleased]: https://github.com/reviewdog/reviewdog/compare/v0.17.4...HEAD
[v0.10.0]: https://github.com/reviewdog/reviewdog/compare/v0.9.17...v0.10.0
[v0.10.1]: https://github.com/reviewdog/reviewdog/compare/v0.10.0...v0.10.1
[v0.10.2]: https://github.com/reviewdog/reviewdog/compare/v0.10.1...v0.10.2
[v0.11.0]: https://github.com/reviewdog/reviewdog/compare/v0.10.2...v0.11.0
[v0.12.0]: https://github.com/reviewdog/reviewdog/compare/v0.11.0...v0.12.0
[v0.13.0]: https://github.com/reviewdog/reviewdog/compare/v0.12.0...v0.13.0
[v0.13.1]: https://github.com/reviewdog/reviewdog/compare/v0.13.0...v0.13.1
[v0.14.0]: https://github.com/reviewdog/reviewdog/compare/v0.13.1...v0.14.0
[v0.14.1]: https://github.com/reviewdog/reviewdog/compare/v0.14.0...v0.14.1
[v0.14.2]: https://github.com/reviewdog/reviewdog/compare/v0.14.1...v0.14.2
[v0.15.0]: https://github.com/reviewdog/reviewdog/compare/v0.14.2...v0.15.0
[v0.16.0]: https://github.com/reviewdog/reviewdog/compare/v0.15.0...v0.16.0
[v0.17.0]: https://github.com/reviewdog/reviewdog/compare/v0.16.0...v0.17.0
[v0.17.1]: https://github.com/reviewdog/reviewdog/compare/v0.17.0...v0.17.1
[v0.17.2]: https://github.com/reviewdog/reviewdog/compare/v0.17.1...v0.17.2
[v0.17.3]: https://github.com/reviewdog/reviewdog/compare/v0.17.2...v0.17.3
[v0.17.4]: https://github.com/reviewdog/reviewdog/compare/v0.17.3...v0.17.4
[v0.17.5]: https://github.com/reviewdog/reviewdog/compare/v0.17.4...v0.17.5
[v0.18.0]: https://github.com/reviewdog/reviewdog/compare/v0.17.5...v0.18.0
[v0.18.1]: https://github.com/reviewdog/reviewdog/compare/v0.18.0...v0.18.1
[@haya14busa]: https://github.com/haya14busa<|MERGE_RESOLUTION|>--- conflicted
+++ resolved
@@ -9,14 +9,11 @@
 ### :sparkles: Release Note <!-- optional -->
 
 ### :rocket: Enhancements
-<<<<<<< HEAD
 - [#1804](https://github.com/reviewdog/reviewdog/pull/1804) Support deleting
   outdated comments in github-pr-review reporter. Note that it won't delete
   comments if there is a reply considering there can be a meaningful
   discussion.
-=======
 - [#1806](https://github.com/reviewdog/reviewdog/pull/1806) Add -reporter=rdjson/rdjsonl which outputs rdjson/rdjsonl format to stdout. It also changes the default behavior of -diff and -filter-mode for local reporters. If -filter-mode is not provided (-filter-mode=default) and -diff flag is not provided, reviewdog automatically set -filter-mode=nofilter.
->>>>>>> af308b76
 
 ### :bug: Fixes
 - ...
