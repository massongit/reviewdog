# Changelog
All notable changes to this project will be documented in this file.

The format is based on [Keep a Changelog](https://keepachangelog.com/en/1.0.0/),
and this project adheres to [Semantic Versioning](https://semver.org/spec/v2.0.0.html).

## [Unreleased]

### :sparkles: Release Note <!-- optional -->

### :rocket: Enhancements
- ...

### :bug: Fixes
<<<<<<< HEAD
- Add a fallback to `git diff` command to get diff of a GitHub pull request
=======
- Fix: no longer fails if it runs in GitHub Actions and does not use the annotation reporter
>>>>>>> 19ff1b6f

### :rotating_light: Breaking changes
- ...

## [v0.17.2] - 2024-03-11

### :bug: Fixes
- [#933](https://github.com/reviewdog/reviewdog/issues/933) Fix go vet errorformat

## [v0.17.1] - 2024-02-08

### :bug: Fixes
- [#1651](https://github.com/reviewdog/reviewdog/pull/1651) Revert #1576: Support `--filter-mode=file` in `github-pr-review`. Reasons: [#1645](https://github.com/reviewdog/reviewdog/pull/1645)
- [#1653](https://github.com/reviewdog/reviewdog/pull/1653) fix: SARIF parser: parse with no region result. fix originalOutput field
- [#1657](https://github.com/reviewdog/reviewdog/pull/1657) Fix sending incorrect line numbers to BitBucket Server Code Insight API. (fixes #1652)

## [v0.17.0] - 2024-01-22

### :rocket: Enhancements
- [#1623](https://github.com/reviewdog/reviewdog/pull/1623) Add reporter for GitHub PR annotations `github-pr-annotations`

## [v0.16.0] - 2023-12-17

### :rocket: Enhancements
- [#1573](https://github.com/reviewdog/reviewdog/pull/1573) Add filter tests for file/nofilter mode
- [#1576](https://github.com/reviewdog/reviewdog/pull/1576) Support `--filter-mode=file` in `github-pr-review`
- [#1596](https://github.com/reviewdog/reviewdog/pull/1596) Use `CI_MERGE_REQUEST_DIFF_BASE_SHA` envvar if available in `gitlab-mr-discussion`
- [#1521](https://github.com/reviewdog/reviewdog/pull/1521) strict check of pr-review write permission
- [#1617](https://github.com/reviewdog/reviewdog/pull/1617) Add reporter to Gitea PR review comments `gitea-pr-review`

---

## [v0.15.0] - 2023-09-02

### :rocket: Enhancements
- [#1554](https://github.com/reviewdog/reviewdog/pull/1554) Add SARIF format input support.

---

## [v0.14.2] - 2023-06-17

### :rocket: Enhancements
- [#1170](https://github.com/reviewdog/reviewdog/pull/1170) Calculate check conclusion from annotations
- [#1433](https://github.com/reviewdog/reviewdog/pull/1433) Add path link support for GitHub Enterprise
- [#1447](https://github.com/reviewdog/reviewdog/pull/1447) Support determining build info on more GitHub Actions events

### :bug: Fixes
- [#967](https://github.com/reviewdog/reviewdog/pull/967) Fix parsing long lines in diffs #967
- [#1426](https://github.com/reviewdog/reviewdog/pull/1426) Remove default error level

---

## [v0.14.1] - 2022-04-21

### :rocket: Enhancements
- [#1160](https://github.com/reviewdog/reviewdog/pull/1160) Remove needless git command dependency by GitRelWorkdir func

### :bug: Fixes
- [#1125](https://github.com/reviewdog/reviewdog/pull/1125) Allow BITBUCKET_SERVER_URL to have subpath

---

## [v0.14.0] - 2022-02-11

### :rocket: Enhancements
- [#1118](https://github.com/reviewdog/reviewdog/pull/1118) Support end_lnum (%e) and end_col (%k) errorformat

---

## [v0.13.1] - 2021-12-28

### :rocket: Enhancements
- [#1012](https://github.com/reviewdog/reviewdog/pull/1012) Use GitLab suggestions in merge request comments

### :bug: Fixes
- [#1014](https://github.com/reviewdog/reviewdog/pull/1014) Fix incorrect detection of the `GITHUB_TOKEN` permissions. fixes [#1010](https://github.com/reviewdog/reviewdog/issues/1010)
- [#1017](https://github.com/reviewdog/reviewdog/pull/1017) Fix suggestions that include fenced code blocks. fixes [#999](https://github.com/reviewdog/reviewdog/issues/999)
- [#1084](https://github.com/reviewdog/reviewdog/pull/1084) Fix DEPRECATED to Deprecated

---

## [v0.13.0] - 2021-07-22

### :rocket: Enhancements
- [#996](https://github.com/reviewdog/reviewdog/pull/996) Added support for Bitbucket Pipes executed within Pipelines.
- [#997](https://github.com/reviewdog/reviewdog/pull/997) Added support for Bitbucket Server to `bitbucket-code-report` reporter

---

## [v0.12.0] - 2021-06-26

### :rocket: Enhancements
- [#888](https://github.com/reviewdog/reviewdog/pull/888) Allow GitHub PR reporting for a forked repository iff it's triggered by `pull_request_target`
- [#976](https://github.com/reviewdog/reviewdog/pull/976) Treat `GITHUB_API_URL` environment variable as same as `GITHUB_API`, so users can use reviewdog in GitHub Actions in Enterprise Server without setting `GITHUB_API`

---

## [v0.11.0] - 2020-10-25

### :sparkles: Release Note
reviewdog v0.11 introduced [Reviewdog Diagnostic Format (RDFormat)](./README.md#reviewdog-diagnostic-format-rdformat)
as generic machine-readable diagnostic format and it unlocks new rich features like code suggestions.

### :rocket: Enhancements
- [#629](https://github.com/reviewdog/reviewdog/pull/629) Introduced Reviewdog Diagnostic Format.
 - [#674](https://github.com/reviewdog/reviewdog/pull/674) [#703](https://github.com/reviewdog/reviewdog/pull/703) Support rdjsonl/rdjson as input format
 - [#680](https://github.com/reviewdog/reviewdog/pull/680) github-pr-review: Support multiline comments
 - [#675](https://github.com/reviewdog/reviewdog/pull/675) [#698](https://github.com/reviewdog/reviewdog/pull/698) github-pr-review: Support suggested changes
 - [#699](https://github.com/reviewdog/reviewdog/pull/699) Support diff input format (`-f=diff`). Useful for suggested changes.
 - [#700](https://github.com/reviewdog/reviewdog/pull/700) Support to show code(rule), code URL and severity in GitHub and GitLab reporters.
- [#678](https://github.com/reviewdog/reviewdog/issues/678) github-pr-review: Support Code Suggestions
  - Introduced [reviewdog/action-suggester](https://github.com/reviewdog/action-suggester) action.
- Introduced [reviewdog/action-setup](https://github.com/reviewdog/action-setup) GitHub Action which installs reviewdog easily including nightly release.
- [#769](https://github.com/reviewdog/reviewdog/pull/769) Integration with [Bitbucket Code Insights](https://support.atlassian.com/bitbucket-cloud/docs/code-insights/) and [Bitbucket Pipelines](https://bitbucket.org/product/ru/features/pipelines)

---

## [v0.10.2] - 2020-08-04

### :bug: Fixes
- [#709](https://github.com/reviewdog/reviewdog/pull/709) Check for GITHUB_ACTIONS instead of GITHUB_ACTION

---

## [v0.10.1] - 2020-06-30

### :rocket: Enhancements
- [#563](https://github.com/reviewdog/reviewdog/issues/563) Use `CI_API_V4_URL` environment variable when present.

### :bug: Fixes
- [#609](https://github.com/reviewdog/reviewdog/issues/609) reviewdog command will fail with unexpected tool's error for github-check/github-pr-check reporters as well. ([@haya14busa])
- [#603](https://github.com/reviewdog/reviewdog/issues/603) Fixed detection of Pull Requests from forked repo. ([@haya14busa])

---

## [v0.10.0] - 2020-05-07

### :sparkles: Release Note

With v0.10.0 release, now reviewdog can find issues outside diff by controlling
filtering behavior with `-filter-mode`. Also, you can ensure to check reported
results by exit 1 with `-fail-on-error`.

Example
```shell
$ cd subdir/ && reviewdog -filter-mode=file -fail-on-error -reporter=github-pr-review
```

### :rocket: Enhancements
- [#446](https://github.com/reviewdog/reviewdog/issues/446)
  Added `-fail-on-error` flag
  ([document](https://github.com/reviewdog/reviewdog/tree/e359505275143ec85e9b114fc1ab4a4e91d04fb5#exit-codes))
  and improved exit code handling. ([@DmitryLanda](https://github.com/DmitryLanda), [@haya14busa])
- [#187](https://github.com/reviewdog/reviewdog/issues/187)
  Added `-filter-mode` flag [`added`, `diff_context`, `file`, `nofilter`]
  ([document](https://github.com/reviewdog/reviewdog/tree/e359505275143ec85e9b114fc1ab4a4e91d04fb5#filter-mode))
  which controls how reviewdog filter results. ([@Le6ow5k1](https://github.com/Le6ow5k1), [@haya14busa])
- [#69](https://github.com/reviewdog/reviewdog/issues/69) Support gerrit! ([@staticmukesh](https://github.com/staticmukesh))
- [#548](https://github.com/reviewdog/reviewdog/issues/548) Introduced nightly release ([reviewdog/nightly](https://github.com/reviewdog/nightly)). ([@haya14busa])

### :bug: Fixes
- [#461](https://github.com/reviewdog/reviewdog/issues/461) All reporters now supports sub-directory run. ([@haya14busa])

### :rotating_light: Breaking changes
- `github-check` reporter won't report results outside diff by default now. You
  need to use `-filter-mode=nofilter` to keep the same behavior.

---

See https://github.com/reviewdog/reviewdog/releases for older release note.

[Unreleased]: https://github.com/reviewdog/reviewdog/compare/v0.17.1...HEAD
[v0.10.0]: https://github.com/reviewdog/reviewdog/compare/v0.9.17...v0.10.0
[v0.10.1]: https://github.com/reviewdog/reviewdog/compare/v0.10.0...v0.10.1
[v0.10.2]: https://github.com/reviewdog/reviewdog/compare/v0.10.1...v0.10.2
[v0.11.0]: https://github.com/reviewdog/reviewdog/compare/v0.10.2...v0.11.0
[v0.12.0]: https://github.com/reviewdog/reviewdog/compare/v0.11.0...v0.12.0
[v0.13.0]: https://github.com/reviewdog/reviewdog/compare/v0.12.0...v0.13.0
[v0.13.1]: https://github.com/reviewdog/reviewdog/compare/v0.13.0...v0.13.1
[v0.14.0]: https://github.com/reviewdog/reviewdog/compare/v0.13.1...v0.14.0
[v0.14.1]: https://github.com/reviewdog/reviewdog/compare/v0.14.0...v0.14.1
[v0.14.2]: https://github.com/reviewdog/reviewdog/compare/v0.14.1...v0.14.2
[v0.15.0]: https://github.com/reviewdog/reviewdog/compare/v0.14.2...v0.15.0
[v0.16.0]: https://github.com/reviewdog/reviewdog/compare/v0.15.0...v0.16.0
[v0.17.0]: https://github.com/reviewdog/reviewdog/compare/v0.16.0...v0.17.0
[v0.17.1]: https://github.com/reviewdog/reviewdog/compare/v0.17.0...v0.17.1
[v0.17.2]: https://github.com/reviewdog/reviewdog/compare/v0.17.1...v0.17.2
[@haya14busa]: https://github.com/haya14busa<|MERGE_RESOLUTION|>--- conflicted
+++ resolved
@@ -12,11 +12,8 @@
 - ...
 
 ### :bug: Fixes
-<<<<<<< HEAD
+- Fix: no longer fails if it runs in GitHub Actions and does not use the annotation reporter
 - Add a fallback to `git diff` command to get diff of a GitHub pull request
-=======
-- Fix: no longer fails if it runs in GitHub Actions and does not use the annotation reporter
->>>>>>> 19ff1b6f
 
 ### :rotating_light: Breaking changes
 - ...
