--- conflicted
+++ resolved
@@ -70,110 +70,10 @@
 			t.Error(err)
 		}
 
-<<<<<<< HEAD
-		wantAnnotations := []*github.CheckRunAnnotation{
-			{
-				Path:            github.String("diff/testdata/sample.new.txt"),
-				StartLine:       github.Int(2),
-				EndLine:         github.Int(2),
-				AnnotationLevel: github.String("warning"),
-				Message:         github.String("test message"),
-				Title:           github.String("[haya14busa-linter] diff/testdata/sample.new.txt#L2"),
-				RawDetails:      github.String("raw test message"),
-			},
-			{
-				Path:            github.String("diff/testdata/sample.new.txt"),
-				StartLine:       github.Int(2),
-				EndLine:         github.Int(3),
-				AnnotationLevel: github.String("warning"),
-				Message:         github.String("test multiline"),
-				Title:           github.String("[haya14busa-linter] diff/testdata/sample.new.txt#L2-L3"),
-			},
-			{
-				Path:            github.String("diff/testdata/sample.new.txt"),
-				StartLine:       github.Int(2),
-				EndLine:         github.Int(3),
-				AnnotationLevel: github.String("warning"),
-				Message:         github.String("test multiline with column"),
-				Title:           github.String("[haya14busa-linter] diff/testdata/sample.new.txt#L2-L3"),
-			},
-			{
-				Path:            github.String("diff/testdata/sample.new.txt"),
-				StartLine:       github.Int(2),
-				EndLine:         github.Int(2),
-				StartColumn:     github.Int(1),
-				EndColumn:       github.Int(5),
-				AnnotationLevel: github.String("warning"),
-				Message:         github.String("test range comment"),
-				Title:           github.String("[haya14busa-linter] diff/testdata/sample.new.txt#L2"),
-			},
-			{
-				Path:            github.String("diff/testdata/sample.new.txt"),
-				StartLine:       github.Int(2),
-				EndLine:         github.Int(2),
-				AnnotationLevel: github.String("failure"),
-				Message:         github.String("test severity override"),
-				Title:           github.String("[haya14busa-linter] diff/testdata/sample.new.txt#L2"),
-			},
-			{
-				Path:            github.String("diff/testdata/sample.new.txt"),
-				StartLine:       github.Int(2),
-				EndLine:         github.Int(2),
-				AnnotationLevel: github.String("warning"),
-				Message:         github.String("source test"),
-				Title:           github.String("[awesome-linter] diff/testdata/sample.new.txt#L2"),
-			},
-			{
-				Path:            github.String("diff/testdata/sample.new.txt"),
-				StartLine:       github.Int(2),
-				EndLine:         github.Int(2),
-				AnnotationLevel: github.String("warning"),
-				Message:         github.String("code test w/o URL"),
-				Title:           github.String("[haya14busa-linter] diff/testdata/sample.new.txt#L2 <CODE14>"),
-			},
-			{
-				Path:            github.String("diff/testdata/sample.new.txt"),
-				StartLine:       github.Int(2),
-				EndLine:         github.Int(2),
-				AnnotationLevel: github.String("warning"),
-				Message:         github.String("code test w/ URL"),
-				Title:           github.String("[haya14busa-linter] diff/testdata/sample.new.txt#L2 <CODE14>(https://github.com/reviewdog#CODE14)"),
-			},
-		}
-
-=======
->>>>>>> f1e44165
 		if req.GetStatus() == "completed" {
 			if wantTitle := "reviewdog [haya14busa-linter] report"; req.GetOutput().GetTitle() != wantTitle {
 				t.Errorf("title = %s, want %s", req.GetOutput().GetTitle(), wantTitle)
 			}
-<<<<<<< HEAD
-			if wantSummary := `reported by [reviewdog](https://github.com/reviewdog/reviewdog) :dog:
-<details>
-<summary>Findings (8)</summary>
-
-[diff/testdata/sample.new.txt|2 col 1|](https://github.com/haya14busa/reviewdog/blob/1414/diff/testdata/sample.new.txt#L2) test message
-[diff/testdata/sample.new.txt|2|](https://github.com/haya14busa/reviewdog/blob/1414/diff/testdata/sample.new.txt#L2) test multiline
-[diff/testdata/sample.new.txt|2 col 1|](https://github.com/haya14busa/reviewdog/blob/1414/diff/testdata/sample.new.txt#L2) test multiline with column
-[diff/testdata/sample.new.txt|2 col 1|](https://github.com/haya14busa/reviewdog/blob/1414/diff/testdata/sample.new.txt#L2) test range comment
-[diff/testdata/sample.new.txt|2|](https://github.com/haya14busa/reviewdog/blob/1414/diff/testdata/sample.new.txt#L2) test severity override
-[diff/testdata/sample.new.txt|2|](https://github.com/haya14busa/reviewdog/blob/1414/diff/testdata/sample.new.txt#L2) source test
-[diff/testdata/sample.new.txt|2|](https://github.com/haya14busa/reviewdog/blob/1414/diff/testdata/sample.new.txt#L2) code test w/o URL
-[diff/testdata/sample.new.txt|2|](https://github.com/haya14busa/reviewdog/blob/1414/diff/testdata/sample.new.txt#L2) code test w/ URL
-</details>
-<details>
-<summary>Filtered Findings (1)</summary>
-
-[sample.new.txt|14|](https://github.com/haya14busa/reviewdog/blob/1414/sample.new.txt#L14) test message outside diff
-</details>`; req.GetOutput().GetSummary() != wantSummary {
-				t.Errorf("summary =\n%s\n\nwant\n%s", req.GetOutput().GetSummary(), wantSummary)
-			}
-		} else {
-			if d := cmp.Diff(req.Output.Annotations, wantAnnotations); d != "" {
-				t.Errorf("Annotation diff found:\n%s", d)
-			}
-=======
->>>>>>> f1e44165
 		}
 	})
 
